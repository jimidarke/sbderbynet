--- conflicted
+++ resolved
@@ -51,9 +51,4 @@
 UniServerZ/*
 .htaccess
 *.zip
-<<<<<<< HEAD
-SECURE/
-.vscode/
-=======
-local.php
->>>>>>> 2b6cc016
+local.php