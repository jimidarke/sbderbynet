# -*- mode: gitignore; -*-

# Xcode 6 
UserInterfaceState.xcuserstate
xcuserdata/
IDEWorkspaceChecks.plist

# Project-specific stuff:
*.dmg
*.log
*.pkg

docs/dist/

replay/build/

testing/*.curl
testing/cookies.*
testing/*.passwords

timer/build/
timer/out/
timer/dist/
timer/electron/
timer/.idea/workspace.xml
timer/.idea/encodings.xml

website/css/timer.css

website/inc/banner.inc
website/inc/generated-*.inc
website/quickref.pdf
website/js/adapter.js
website/local/

website/timer.php
website/js/timer/*

dist/
adapter-webrtc/
.idea
*.iml

SECURE/
<<<<<<< HEAD
.vscode/
=======
.vscode/
# As of 24-March-2025
*.jar
Data
Data/*
UniServerZ
UniServerZ/*
.htaccess
*.zip
>>>>>>> f9d84c44
<|MERGE_RESOLUTION|>--- conflicted
+++ resolved
@@ -42,9 +42,6 @@
 *.iml
 
 SECURE/
-<<<<<<< HEAD
-.vscode/
-=======
 .vscode/
 # As of 24-March-2025
 *.jar
@@ -54,4 +51,5 @@
 UniServerZ/*
 .htaccess
 *.zip
->>>>>>> f9d84c44
+SECURE/
+.vscode/