--- conflicted
+++ resolved
@@ -44,11 +44,7 @@
   function refresh_page(response) {
     next_query = response.next;
 
-<<<<<<< HEAD
-    // Remove the current and next divs
-=======
     // Remove old slide and prepare for new one
->>>>>>> 93ffc10c
     $("#photo-background div.current").remove();
     $("#photo-background div.next").removeClass("next").addClass("current");
 
@@ -58,11 +54,7 @@
                 .attr('src', response['photo'])
                 .on('load', function() { mainphoto_onload(this); }));
 
-<<<<<<< HEAD
-    // Skip adding car/racer-related elements
-=======
     // Only add title if specified in kiosk parameters
->>>>>>> 93ffc10c
     if (response.hasOwnProperty('title') && kiosk_parameters.title) {
         $('<p class="maintitle"></p>').text(kiosk_parameters.title).appendTo(next);
     }
@@ -73,25 +65,12 @@
     if (kiosk_parameters.subdir) {
       next_query.subdir = kiosk_parameters.subdir;
     }
-<<<<<<< HEAD
-
-    // Remove classids to avoid filtering by racer classes
-    delete next_query.classids;
-
-    $.ajax('action.php',
-           {type: 'GET',
-            data: next_query,
-            success: function(data) {
-              console.log('slideshow next', data);
-              if (data.hasOwnProperty('photo')) {
-=======
     
     $.ajax('action.php', {
         type: 'GET',
         data: next_query,
         success: function(data) {
             if (data.hasOwnProperty('photo')) {
->>>>>>> 93ffc10c
                 refresh_page(data.photo);
             } else {
                 refresh_page({
